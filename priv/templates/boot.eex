#!/bin/sh

set -e

# Set VERBOSE to enable verbose logging of the boot script
#VERBOSE=true
if [ ! -z "$DEBUG_BOOT" ]; then
    set -x
fi;

my_readlink_f() {
    TARGET_FILE="$1"
    cd "$(dirname "$TARGET_FILE")"
    TARGET_FILE=$(basename "$TARGET_FILE")

    # Iterate down a (possible) chain of symlinks
    while [ -L "$TARGET_FILE" ]
    do
        TARGET_FILE=$(readlink "$TARGET_FILE")
        cd "$(dirname "$TARGET_FILE")"
        TARGET_FILE=$(basename "$TARGET_FILE")
    done
    # Compute the canonicalized name by finding the physical path
    # for the directory we're in and appending the target file.
    PHYS_DIR=$(pwd -P)
    RESULT="$PHYS_DIR/$TARGET_FILE"
    echo "$RESULT"
}

# Path to this script
if uname | grep -q 'Darwin'; then
  # on OSX, best to install coreutils from homebrew or similar
  # to get greadlink
  if command -v greadlink >/dev/null 2>&1; then
    SCRIPT="${SCRIPT:-$(greadlink -f "$0")}"
  else
    SCRIPT="${SCRIPT:-$(my_readlink_f "$0")}"
  fi
else
  SCRIPT="${SCRIPT:-$(readlink -f "$0" )}"
fi

# Parent directory of this script
SCRIPT_DIR="${SCRIPT_DIR:-$(dirname "${SCRIPT}")}"
# Root directory of all releases
RELEASE_ROOT_DIR="${RELEASE_ROOT_DIR:-$(dirname "$(dirname "${SCRIPT_DIR}")")}"

# Disable flow control for run_erl
# Flow control can cause several problems. On Linux, if you
# accidentally hit Ctrl-S (instead of Ctrl-D to detach) and
# then some other key, the entire beam process will hang when
# attempting to write to stdout. On Solaris, the beam process
# will hang on writing if ScrollLock is on.
RUN_ERL_DISABLE_FLOWCNTRL="${RUN_ERL_DISABLE_FLOWCNTRL:-true}"
# Name of the release
REL_NAME="${REL_NAME:-<%= release_name %>}"
# Current version of the release
REL_VSN="${REL_VSN:-<%= release_version %>}"
# Current version of ERTS being used
# If this is not present/unset, it will be detected
<%= if ((is_binary(include_erts) or include_erts) and not is_nil(erts_vsn)) do %>ERTS_VSN="${ERTS_VSN:-<%= erts_vsn %>}"<% end %>
# VM code loading mode, embedded by default, can also be interactive
# See http://erlang.org/doc/man/code.html
CODE_LOADING_MODE="${CODE_LOADING_MODE:-embedded}"
# Path to start_erl.data
START_ERL_DATA="${START_ERL_DATA:-$RELEASE_ROOT_DIR/releases/start_erl.data}"
# Directory containing the current version of this release
REL_DIR="${REL_DIR:-$RELEASE_ROOT_DIR/releases/$REL_VSN}"
# The lib directory for this release
REL_LIB_DIR="${REL_LIB_DIR:-$RELEASE_ROOT_DIR/lib}"
# Options passed to erl
ERL_OPTS="${ERL_OPTS:-<%= release.profile.erl_opts %>}"
# Environment variables for run_erl
RUN_ERL_ENV="${RUN_ERL_ENV:-<%= release.profile.run_erl_env %>}"
# When stdout is piped to a file, this is the directory those files will
# be stored in. defaults to /log in the release root directory

# RELEASE_MUTABLE_DIR
RELEASE_MUTABLE_DIR="${RELEASE_MUTABLE_DIR:-$RELEASE_ROOT_DIR/var}"

RUNNER_LOG_DIR="${RUNNER_LOG_DIR:-$RELEASE_MUTABLE_DIR/log}"
# A string of extra options to pass to erl, here for plugins
EXTRA_OPTS="${EXTRA_OPTS:-}"

# Pre-start/stop event hook paths
PRE_CONFIGURE_HOOKS="$REL_DIR/hooks/pre_configure.d"
PRE_START_HOOKS="$REL_DIR/hooks/pre_start.d"
POST_START_HOOKS="$REL_DIR/hooks/post_start.d"
PRE_STOP_HOOKS="$REL_DIR/hooks/pre_stop.d"
POST_STOP_HOOKS="$REL_DIR/hooks/post_stop.d"
PRE_UPGRADE_HOOKS="$REL_DIR/hooks/pre_upgrade.d"
POST_UPGRADE_HOOKS="$REL_DIR/hooks/post_upgrade.d"

# Get node pid
get_pid() {
    if output="$(nodetool rpcterms os getpid)"
    then
        echo "$output" | sed -e 's/"//g'
        return 0
    else
        echo "$output"
        return 1
    fi
}

# Generate a unique nodename
gen_nodename() {
    id="longname$(gen_id)-${NAME}"
    "$BINDIR/erl" -boot start_clean -eval '[Host] = tl(string:tokens(atom_to_list(node()),"@")), io:format("~s~n", [Host]), halt()' -noshell "${NAME_TYPE}" "$id"
}

# Generate a random id
gen_id() {
    od -t x -N 4 /dev/urandom | head -n1 | awk '{print $2}'
}

# Control a node
# Use like `nodetool "ping"`
nodetool() {
    command="$1"; shift
    name=${PEERNAME:-$NAME}
    "$ERTS_DIR/bin/escript" "$ROOTDIR/bin/nodetool" "$NAME_TYPE" "$name" \
                            -setcookie "$COOKIE" "$command" "$@"
}



# Run an escript in the node's environment
# Use like `escript "path/to/escript"`
escript() {
    shift; scriptpath="$1"; shift
    export RELEASE_ROOT_DIR

    "$ERTS_DIR/bin/escript" "$ROOTDIR/$scriptpath" "$@"
}

## Run hooks for one of the configured startup phases
run_hooks() {
  case $1 in
    pre_configure)
      _run_hooks_from_dir "$PRE_CONFIGURE_HOOKS"
      ;;
    pre_start)
      _run_hooks_from_dir "$PRE_START_HOOKS"
      ;;
    pre_stop)
      _run_hooks_from_dir "$PRE_STOP_HOOKS"
      ;;
    post_start)
      _run_hooks_from_dir "$POST_START_HOOKS"
      ;;
    post_stop)
      _run_hooks_from_dir "$POST_STOP_HOOKS"
      ;;
    pre_upgrade)
      _run_hooks_from_dir "$PRE_UPGRADE_HOOKS"
      ;;
    post_upgrade)
      _run_hooks_from_dir "$POST_UPGRADE_HOOKS"
      ;;
  esac
}

# Private. Load target cookie, either from vm.args or $HOME/.cookie
_load_cookie() {
    COOKIE_ARG="$(grep '^-setcookie' "$VMARGS_PATH" || true)"
    DEFAULT_COOKIE_FILE="$HOME/.erlang.cookie"
    if [ -z "$COOKIE_ARG" ]; then
        if [ -f "$DEFAULT_COOKIE_FILE" ]; then
            COOKIE="$(cat "$DEFAULT_COOKIE_FILE")"
        fi
    else
        # Extract cookie name from COOKIE_ARG
        COOKIE="$(echo "$COOKIE_ARG" | awk '{print $2}')"
    fi
}

# Private. Ensure that cookie is set.
_check_cookie() {
    # Attempt reloading cookie in case it has been set in a hook
    if [ -z "$COOKIE" ]; then
        _load_cookie
    fi
    # Die if cookie is still not set, as connecting via distribution will fail
    if [ -z "$COOKIE" ]; then
        printf "a secret cookie must be provided in one of the following ways:\n  - with vm.args using the -setcookie parameter,\n  or\n  by writing the cookie to '%s', with permissions set to 0400", "$DEFAULT_COOKIE_FILE"
        exit 1
    fi
}

# Private. For setting up the Erlang runtime to use
_init_erts_config() {
    if [ -z "$ERTS_VSN" ]; then
        set +e # temporarily disable so we can display a nice error message to the user
        __erl="$(which erl)"
        set -e
        if [ -z "${__erl}"  ]; then
            echo 'erlang runtime not found. If erlang is installed check your $PATH. aborting.'
            exit 1
        fi
        export ROOTDIR
        ROOTDIR="$("$__erl" -eval 'io:format("~s~n", [code:root_dir()]), halt().' -noshell)"
<<<<<<< HEAD
        export ERTS_VSN
=======
        export ERTS_VN
>>>>>>> d3e430ae
        ERTS_VSN="$(_get_erts_vsn)"
        export ERTS_DIR="$ROOTDIR/erts-$ERTS_VSN"
        # Update start_erl.data
        echo "$ERTS_VSN $REL_VSN" > "$START_ERL_DATA"
    else
        __erts_dir="$RELEASE_ROOT_DIR/erts-$ERTS_VSN"
        if [ -d "$__erts_dir" ]; then
            export ROOTDIR="$RELEASE_ROOT_DIR"
            export ERTS_DIR="$__erts_dir"
        else
            unset ERTS_VSN
            _init_erts_config
        fi
    fi
}

# Private. For determining the version of ERTS available to the release
# This is only ever called if ERTS_VSN is not set
_get_erts_vsn() {
    if [ -z "$ERTS_VSN" ]; then
        "$ROOTDIR"/bin/erl \
            -eval 'Ver = erlang:system_info(version), io:format("~s~n", [Ver]), halt()' \
            -noshell
    else
        echo "$ERTS_VSN"
    fi
}

# Private. Gets a list of code paths for this release
_get_code_paths() {
    "$ERTS_DIR/bin/escript" "$ROOTDIR/bin/release_utils.escript" "get_code_paths" "$ROOTDIR" "$ERTS_DIR" "$REL_NAME" "$REL_VSN"
}

# Private. Open a shell on a remote node
_rem_sh() {
    # Generate a unique id used to allow multiple remsh to the same node
    # transparently
    id="remsh$(gen_id)-${NAME}"

    # Get the node's ticktime so that we use the same thing.
    TICKTIME="$(nodetool rpcterms net_kernel get_net_ticktime)"

    # Setup remote shell command to control node
    if [ ! -z "$USE_ERL_SHELL" ]; then
        exec "$BINDIR/erl" \
            -hidden \
            -boot start_clean -boot_var ERTS_LIB_DIR "$ERTS_LIB_DIR" \
            -kernel net_ticktime "$TICKTIME" \
            "$NAME_TYPE" "$id" -remsh "$NAME" -setcookie "$COOKIE"
    else
        __code_paths=$(_get_code_paths)
        exec "$BINDIR/erl" \
            -pa "$CONSOLIDATED_DIR" \
            "${__code_paths}" \
            -hidden -noshell \
            -boot start_clean -boot_var ERTS_LIB_DIR "$ERTS_LIB_DIR" \
            -kernel net_ticktime "$TICKTIME" \
            -user Elixir.IEx.CLI "$NAME_TYPE" "$id" -setcookie "$COOKIE" \
            -extra --no-halt +iex -"$NAME_TYPE" "$id" --cookie "$COOKIE" --remsh "$NAME"
    fi
}

# Output a start command for the last argument of run_erl
_start_command() {
    printf "exec \"%s\" \"%s\" -- %s %s" "$RELEASE_ROOT_DIR/bin/$REL_NAME" \
           "$START_OPTION" "${ARGS}" "${EXTRA_OPTS}"
}

# Do a textual replacement of ${VAR} occurrences in $1 and pipe to $2
_replace_os_vars() {
    awk '
        function escape(s) {
            gsub(/'\&'/, "\\\\&", s);
            return s;
        }
        {
            while(match($0,"[$]{[^}]*}")) {
                var=substr($0,RSTART+2,RLENGTH-3);
                gsub("[$]{"var"}", escape(ENVIRON[var]))
            }
        }1' < "$1" > "$1.bak"
    mv -- "$1.bak" "$1"
}

# Private. Run hooks from directory.
_run_hooks_from_dir() {
   if [ -d "$1" ]; then
      for file in $1/[0-9a-zA-Z]*.sh; do
        [ -f "$file" ] || continue
        . "$file"
      done
   fi
}

# Private. Sets config paths for sys.config and vm.args,
# and ensures that env var replacements are performed
_init_configs() {
    # Set VMARGS_PATH, the path to the vm.args file to use
    # Use $RELEASE_CONFIG_DIR/vm.args if exists, otherwise releases/VSN/vm.args
    if [ -z "$VMARGS_PATH" ]; then
        if [ -f "$RELEASE_CONFIG_DIR/vm.args" ]; then
            export SRC_VMARGS_PATH="$RELEASE_CONFIG_DIR/vm.args"
        else
            export SRC_VMARGS_PATH="$REL_DIR/vm.args"
        fi
    else
        export SRC_VMARGS_PATH="$VMARGS_PATH"
    fi
    if [ "$SRC_VMARGS_PATH" != "$RELEASE_MUTABLE_DIR/vm.args" ]; then
        echo "#### Generated - edit/create $RELEASE_CONFIG_DIR/vm.args instead." \
            >  "$RELEASE_MUTABLE_DIR/vm.args"
        cat  "$SRC_VMARGS_PATH"                              \
            >> "$RELEASE_MUTABLE_DIR/vm.args"
        export DEST_VMARGS_PATH="$RELEASE_MUTABLE_DIR"/vm.args
    fi
    if [ ! -z "$REPLACE_OS_VARS" ]; then
        _replace_os_vars "$DEST_VMARGS_PATH"
    fi
    export VMARGS_PATH="${VMARGS_PATH:-$DEST_VMARGS_PATH}"

    # Set SYS_CONFIG_PATH, the path to the sys.config file to use
    # Use $RELEASE_CONFIG_DIR/sys.config if exists, otherwise releases/VSN/sys.config
    if [ -z "$SYS_CONFIG_PATH" ]; then
        if [ -f "$RELEASE_CONFIG_DIR/sys.config" ]; then
            export SRC_SYS_CONFIG_PATH="$RELEASE_CONFIG_DIR/sys.config"
        else
            export SRC_SYS_CONFIG_PATH="$REL_DIR/sys.config"
        fi
    else
        export SRC_SYS_CONFIG_PATH="$SYS_CONFIG_PATH"
    fi
    if [ "$SRC_SYS_CONFIG_PATH" != "$RELEASE_MUTABLE_DIR/sys.config" ]; then
        (echo "%% Generated - edit/create $RELEASE_CONFIG_DIR/sys.config instead."; \
        cat  "$SRC_SYS_CONFIG_PATH")                              \
            > "$RELEASE_MUTABLE_DIR/sys.config"
        export DEST_SYS_CONFIG_PATH="$RELEASE_MUTABLE_DIR"/sys.config
    fi
    if [ ! -z "$REPLACE_OS_VARS" ]; then
        _replace_os_vars "$DEST_SYS_CONFIG_PATH"
    fi
    export SYS_CONFIG_PATH="${SYS_CONFIG_PATH:-$DEST_SYS_CONFIG_PATH}"
}

# If TERM is not set, set it to xterm
if [ -z "$TERM" ]; then
    export TERM=xterm
fi

# Make sure ERTS configuration is set
_init_erts_config

# Allow override of where to read configuration from
# By default it's RELEASE_ROOT_DIR
if [ -z "$RELEASE_CONFIG_DIR" ]; then
    export RELEASE_CONFIG_DIR="$RELEASE_ROOT_DIR"
fi

# Make sure directories exist
mkdir -p "$RELEASE_MUTABLE_DIR"
echo "Files in this directory are regenerated frequently, edits will be lost" \
    > "$RELEASE_MUTABLE_DIR/WARNING_README"
mkdir -p "$RUNNER_LOG_DIR"

# Make sure config paths are setup
_init_configs

# Extract the target node name from node.args
# Should be `-sname somename` or `-name somename@somehost`
export NAME_ARG
NAME_ARG="$(grep -E '^-s?name' "$VMARGS_PATH" || true)"
if [ -z "$NAME_ARG" ]; then
    echo "vm.args needs to have either -name or -sname parameter."
    exit 1
fi

# Extract the name type and name from the NAME_ARG for REMSH
# NAME_TYPE should be -name or -sname
export NAME_TYPE
NAME_TYPE="$(echo "$NAME_ARG" | awk '{print $1}' | tail -n 1)"
# NAME will be either `somename` or `somename@somehost`
export NAME
NAME="$(echo "$NAME_ARG" | awk '{print $2}' | tail -n 1)"

# Where the pipe will be stored when using `start`
# This is used so you can attach the running application to the current
# shell using `attach`
PIPE_DIR="${PIPE_DIR:-$RELEASE_MUTABLE_DIR/erl_pipes/$NAME/}"

# Extract the target cookie
_load_cookie

export ROOTDIR="$RELEASE_ROOT_DIR"
export BINDIR="$ERTS_DIR/bin"
export EMU="beam"
export PROGNAME="erl"
export LD_LIBRARY_PATH="$ERTS_DIR/lib:$LD_LIBRARY_PATH"
export ERTS_LIB_DIR="$ERTS_DIR/../lib"
CONSOLIDATED_DIR="$ROOTDIR/lib/${REL_NAME}-${REL_VSN}/consolidated"

cd "$ROOTDIR"

# User can specify an sname without @hostname
# This will fail when creating remote shell
# So here we check for @ and add @hostname if missing
case $NAME in
    *@*)
        # Nothing to do
        ;;
    *)
        NAME=$NAME@$(gen_nodename)
        ;;
esac

# For Elixir runtime
export DISTILLERY_TASK="$1"

# Check the first argument for instructions
case "$1" in
    start|start_boot)

        # Make sure there is not already a node running
        #RES=`$NODETOOL ping`
        #if [ "$RES" = "pong" ]; then
        #    echo "Node is already running!"
        #    exit 1
        #fi
        # Save this for later.
        CMD=$1
        case "$1" in
            start)
                shift
                START_OPTION="console"
                HEART_OPTION="start"
                ;;
            start_boot)
                shift
                START_OPTION="console_boot"
                HEART_OPTION="start_boot"
                ;;
        esac
        ARGS="$*"
        RUN_PARAM="$*"

        _check_cookie
        run_hooks pre_configure
        run_hooks pre_start

        # Set arguments for the heart command
        set -- "$SCRIPT_DIR/$REL_NAME" "$HEART_OPTION"
        [ "$RUN_PARAM" ] && set -- "$@" "$RUN_PARAM"

        # Export the HEART_COMMAND
        HEART_COMMAND="$RELEASE_ROOT_DIR/bin/$REL_NAME $CMD"
        export HEART_COMMAND

        mkdir -p "$PIPE_DIR"


        env "$RUN_ERL_ENV" "$BINDIR/run_erl" -daemon "$PIPE_DIR" "$RUNNER_LOG_DIR" \
                          "$(_start_command)"

        run_hooks post_start
        ;;

    stop)
        _check_cookie
        run_hooks pre_stop
        # Wait for the node to completely stop...
        PID="$(get_pid)"
        if ! nodetool "stop"; then
            exit 1
        fi
        while kill -s 0 "$PID" 2>/dev/null;
        do
            sleep 1
        done
        run_hooks post_stop
        ;;

    restart)
        _check_cookie
        run_hooks pre_configure
        run_hooks pre_start
        ## Restart the VM without exiting the process
        if ! nodetool "restart"; then
            exit 1
        fi
        ;;

    reboot)
        _check_cookie
        run_hooks pre_configure
        run_hooks pre_start
        ## Restart the VM completely (uses heart to restart it)
        if ! nodetool "reboot"; then
            exit 1
        fi
        ;;

    pid)
        ## Get the VM's pid
        _check_cookie
        if ! get_pid; then
            exit 1
        fi
        ;;

    ping)
        _check_cookie
        ## See if the VM is alive
        if ! nodetool "ping"; then
            exit 1
        fi
        ;;

    pingpeer)
        PEERNAME=$2 nodetool "ping"
        exit_status=$?
        if [ "$exit_status" -ne 0 ]; then
            exit $exit_status
        fi
        ;;

    escript)
        _check_cookie
        ## Run an escript under the node's environment
        if ! escript "$@"; then
            exit 1
        fi
        ;;

    attach)
        _check_cookie

        # Make sure a node IS running
        if ! nodetool "ping" > /dev/null; then
            echo "Node is not running!"
            exit 1
        fi

        shift
        exec "$BINDIR/to_erl" "$PIPE_DIR"
        ;;

    remote_console)
        _check_cookie

        # Make sure a node IS running
        if ! nodetool "ping" > /dev/null; then
            echo "Node is not running!"
            exit 1
        fi

        shift
        _rem_sh
        ;;

    upgrade|downgrade|install)
        if [ -z "$2" ]; then
            echo "Missing package argument"
            echo "Usage: $REL_NAME $1 {package base name}"
            echo "NOTE {package base name} MUST NOT include the .tar.gz suffix"
            exit 1
        fi

        _check_cookie

        # Make sure a node IS running
        if ! nodetool "ping" > /dev/null; then
            echo "Node is not running!"
            exit 1
        fi

        SOURCE_VERSION="$REL_VSN"
        TARGET_VERSION="$2"

        "$BINDIR/escript" "$ROOTDIR/bin/release_utils.escript" \
             "unpack_release" "$REL_NAME" "$NAME_TYPE"  "$NAME" "$COOKIE" "$TARGET_VERSION"

        # Update environment to reflect target version environment
        REL_VSN="$TARGET_VERSION"
        REL_DIR="$RELEASE_ROOT_DIR/releases/$TARGET_VERSION"

        # Prepare new configs
        if [ "$SRC_VMARGS_PATH" = "$RELEASE_MUTABLE_DIR/vm.args" ]; then
            unset VMARGS_PATH
        else
            if [ "$SRC_VMARGS_PATH" = "$RELEASE_ROOT_DIR/releases/$SOURCE_VERSION/vm.args" ]; then
                unset VMARGS_PATH
            else
                export VMARGS_PATH="$SRC_VMARGS_PATH"
            fi
        fi
        if [ "$SRC_SYS_CONFIG_PATH" = "$RELEASE_MUTABLE_DIR/sys.config" ]; then
            unset SYS_CONFIG_PATH
        else
            if [ "$SRC_SYS_CONFIG_PATH" = "$RELEASE_ROOT_DIR/releases/$SOURCE_VERSION/sys.config" ]; then
                unset SYS_CONFIG_PATH
            else
                export SYS_CONFIG_PATH="$SRC_SYS_CONFIG_PATH"
            fi
        fi
        _init_configs
        # We have to do some juggling to ensure the correct config is used by the upgrade handler
        # First, we detect if there was a failed upgrade, so we can start over
        if [ -f "$REL_DIR/sys.config.bak" ]; then
            mv "$REL_DIR/sys.config.bak" "$REL_DIR/sys.config"
        fi
        if [ -f "$REL_DIR/vm.args.bak" ]; then
            mv "$REL_DIR/vm.args.bak" "$REL_DIR/vm.args"
        fi
        # Then, backup the packaged configs
        cp "$REL_DIR/sys.config" "$REL_DIR/sys.config.bak"
        cp "$REL_DIR/vm.args" "$REL_DIR/vm.args.bak"
        # Then, substitute in the prepared configs
        cp "$SYS_CONFIG_PATH" "$REL_DIR/sys.config"
        cp "$VMARGS_PATH" "$REL_DIR/vm.args"
        # Make sure any pre-configuration hooks are run
        run_hooks pre_configure
        # Run any pre-upgrade tasks
        run_hooks pre_upgrade

        "$BINDIR/escript" "$ROOTDIR/bin/release_utils.escript" \
             "install_release" "$REL_NAME" "$NAME_TYPE"  "$NAME" "$COOKIE" "$TARGET_VERSION"

        # We were successful, clean up the configs
        mv "$REL_DIR/sys.config.bak" "$REL_DIR/sys.config"
        mv "$REL_DIR/vm.args.bak" "$REL_DIR/vm.args"

        # Run any post-upgrade hooks
        run_hooks post_upgrade

        ;;
    unpack)
        if [ -z "$2" ]; then
            echo "Missing package argument"
            echo "Usage: $REL_NAME $1 {package base name}"
            echo "NOTE {package base name} MUST NOT include the .tar.gz suffix"
            exit 1
        fi

        _check_cookie

        # Make sure a node IS running
        if ! nodetool "ping" > /dev/null; then
            echo "Node is not running!"
            exit 1
        fi

        exec "$BINDIR/escript" "$ROOTDIR/bin/release_utils.escript" \
             "unpack_release" "$REL_NAME" "$NAME_TYPE" "$NAME" "$COOKIE" "$2"
        ;;

    console|console_clean|console_boot)
        # .boot file typically just $REL_NAME (ie, the app name)
        # however, for debugging, sometimes start_clean.boot is useful.
        # For e.g. 'setup', one may even want to name another boot script.
        case "$1" in
            console)
                if [ -f "$REL_DIR/$REL_NAME.boot" ]; then
                  BOOTFILE="$REL_DIR/$REL_NAME"
                else
                  BOOTFILE="$REL_DIR/start"
                fi
                ;;
            console_clean)
                BOOTFILE="$ROOTDIR/bin/start_clean"
                __code_paths=$(_get_code_paths)
                EXTRA_CODE_PATHS=${__code_paths}
                ;;
            console_boot)
                shift
                BOOTFILE="$1"
                shift
                ;;
        esac
        # Setup beam-required vars
        EMU="beam"
        PROGNAME="${0#*/}"

        export EMU
        export PROGNAME

        # Store passed arguments since they will be erased by `set`
        ARGS="$*"

        _check_cookie

        # Start the VM, executing pre_start hook along
        # the way. We can't run the post_start hook because
        # the console will crash with no TTY attached
        run_hooks pre_configure
        run_hooks pre_start

        # Build an array of arguments to pass to exec later on
        # Build it here because this command will be used for logging.
        set -- "$BINDIR/erlexec" \
            -boot "$BOOTFILE" \
            -boot_var ERTS_LIB_DIR "$ERTS_LIB_DIR" \
            -env ERL_LIBS "$REL_LIB_DIR" \
            -pa "$CONSOLIDATED_DIR" \
            "${EXTRA_CODE_PATHS}" \
            -args_file "$VMARGS_PATH" \
            -config "$SYS_CONFIG_PATH" \
            -mode "$CODE_LOADING_MODE" \
            "${ERL_OPTS}" \
            -user Elixir.IEx.CLI \
            -extra --no-halt +iex

        # Dump environment info for logging purposes
        if [ ! -z "$VERBOSE" ]; then
            echo "Exec: $*" -- "${1+$ARGS}" "${EXTRA_OPTS}"
            echo "Root: $ROOTDIR"

            # Log the startup
            echo "$RELEASE_ROOT_DIR"
        fi;

        logger -t "$REL_NAME[$$]" "Starting up"

        exec "$@" -- "${1+$ARGS}" "${EXTRA_OPTS}"
        ;;

    foreground)
        # start up the release in the foreground for use by runit
        # or other supervision services

        [ -f "$REL_DIR/$REL_NAME.boot" ] && BOOTFILE="$REL_NAME" || BOOTFILE=start
        FOREGROUNDOPTIONS="-noshell -noinput +Bd"

        # Setup beam-required vars
        EMU=beam
        PROGNAME="${0#*/}"

        export EMU
        export PROGNAME

        # Store passed arguments since they will be erased by `set`
        ARGS="$*"

        _check_cookie

        # Start the VM, executing pre and post start hooks
        run_hooks pre_configure
        run_hooks pre_start

        # Build an array of arguments to pass to exec later on
        # Build it here because this command will be used for logging.
        set -- "$BINDIR/erlexec" "$FOREGROUNDOPTIONS" \
            -boot "$REL_DIR/$BOOTFILE" \
            -boot_var ERTS_LIB_DIR "$ERTS_LIB_DIR" \
            -env ERL_LIBS "$REL_LIB_DIR" \
            -pa "$CONSOLIDATED_DIR" \
            -args_file "$VMARGS_PATH" \
            -config "$SYS_CONFIG_PATH" \
            -mode "$CODE_LOADING_MODE" \
            "${ERL_OPTS}" \
            -extra "${EXTRA_OPTS}"

        # Dump environment info for logging purposes
        if [ ! -z "$VERBOSE" ]; then
            echo "Exec: $*" -- "${1+$ARGS}"
            echo "Root: $ROOTDIR"
        fi;

        "$@" -- "${1+$ARGS}" &
        __bg_pid=$!
        run_hooks post_start
        wait $__bg_pid
        run_hooks post_stop
        ;;
    rpc)
        _check_cookie

        # Make sure a node IS running
        if ! nodetool "ping" > /dev/null; then
            echo "Node is not running!"
            exit 1
        fi

        shift

        nodetool rpc "$@"
        ;;
    rpcterms)
        _check_cookie

        # Make sure a node IS running
        if ! nodetool "ping" > /dev/null; then
            echo "Node is not running!"
            exit 1
        fi

        shift

        nodetool rpcterms "$@"
        ;;
    eval)
        _check_cookie

        # Make sure a node IS running
        if ! nodetool "ping" > /dev/null; then
            echo "Node is not running!"
            exit 1
        fi

        shift
        nodetool "eval" "$@"
        ;;
    command)
        # Execute as command-line utility
        #
        # Like the escript command, this does not start the OTP application.
        # If your command depends on a running OTP application,
        # use
        #
        #     {:ok, _} = Application.ensure_all_started(:your_app)

        _check_cookie

        run_hooks pre_configure

        shift
        MODULE="$1"; shift
        FUNCTION="$1"; shift

        # Save extra arguments
        ARGS=$*

        # Build arguments for erlexec
        __code_paths=$(_get_code_paths)
        set -- "$ERL_OPTS"
        [ "$SYS_CONFIG_PATH" ] && set -- "$@" -config "$SYS_CONFIG_PATH"
        set -- "$@" -boot_var ERTS_LIB_DIR "$ERTS_LIB_DIR"
        set -- "$@" -noshell
        set -- "$@" -boot start_clean
        set -- "$@" -pa "$CONSOLIDATED_DIR"
        set -- "$@" "${__code_paths}"
        set -- "$@" -s "$MODULE" "$FUNCTION"


        "$BINDIR"/erlexec "$@" -extra "$ARGS"
        exit "$?"
        ;;
    reload_config)
        # Reload the running system's configuration
        _check_cookie

        # Make sure a node IS running
        if ! nodetool "ping" > /dev/null; then
            echo "Node is not running!"
            exit 1
        fi

        run_hooks pre_configure

        shift
        nodetool "reload_config" "$SYS_CONFIG_PATH"
        ;;
    describe)
        ## Print a summary of information about this release
        echo "$REL_NAME-$REL_VSN\n"
        echo "erts:        $ERTS_VSN"
        echo "path:        $REL_DIR"
        echo "sys.config:  $SYS_CONFIG_PATH"
        echo "vm.args:     $VMARGS_PATH"
        echo "name:        $NAME"
        echo "cookie:      $COOKIE"
        echo "erl_opts:    ${ERL_OPTS:-none provided}"
        echo "run_erl_env: ${RUN_ERL_ENV:-none provided}"
        echo ""
        echo "hooks:"
        __has_hooks=0
        for hook in "$REL_DIR"/hooks/*.d/[0-9a-zA-Z]*.sh; do
            [ -f "$hook" ] || continue
            __has_hooks=1
            echo "$hook"
        done
        if [ $__has_hooks -eq 0 ]; then
            echo "No custom hooks found."
        fi
        echo ""
        echo "commands:"
        __has_commands=0
        for command in "$REL_DIR"/commands/*.sh; do
            [ -f "$command" ] || continue
            __has_commands=1
            echo "$command"
        done
        if [ $__has_commands -eq 0 ]; then
            echo "No custom commands found."
        fi
        exit 0
        ;;
    *)
        __command_path="$REL_DIR/commands/$1.sh"
        if [ -f "$__command_path" ]; then
            _check_cookie
            . "$__command_path"
        else
            echo "Usage: $REL_NAME <task>"
            echo
            echo "Service Control"
            echo "======================="
            echo "start                          # start $REL_NAME as a daemon"
            echo "start_boot <file>              # start $REL_NAME as a daemon, but supply a custom .boot file"
            echo "foreground                     # start $REL_NAME in the foreground"
            echo "console                        # start $REL_NAME with a console attached"
            echo "console_clean                  # start a console with code paths set but no apps loaded/started"
            echo "console_boot <file>            # start $REL_NAME with a console attached, but supply a custom .boot file"
            echo "stop                           # stop the $REL_NAME daemon"
            echo "restart                        # restart the $REL_NAME daemon without shutting down the VM"
            echo "reboot                         # restart the $REL_NAME daemon"
            echo "reload_config                  # reload the current system's configuration from disk"
            echo
            echo "Upgrades"
            echo "======================="
            echo "upgrade <version>              # upgrade $REL_NAME to <version>"
            echo "downgrade <version>            # downgrade $REL_NAME to <version>"
            echo "install <version>              # install the $REL_NAME-<version> release, but do not upgrade to it"
            echo
            echo "Utilities"
            echo "======================="
            echo "attach                         # attach the current TTY to $REL_NAME's console"
            echo "remote_console                 # remote shell to $REL_NAME's console"
            echo "pid                            # get the pid of the running $REL_NAME instance"
            echo "ping                           # checks if $REL_NAME is running, pong is returned if successful"
            echo "pingpeer <peer>                # check if a peer node is running, pong is returned if successful"
            echo "escript <file>                 # execute an escript"
            echo "rpc <mod> <fun> [<args..>]     # execute an RPC call using the given MFA"
            echo "rpcterms <mod> <fun> [<expr>]  # execute an RPC call using the given Erlang expression for args"
            echo "eval <expr>                    # execute the given Erlang expression on the running node"
            echo "command <mod> <fun> [<args..>] # execute the given MFA"
            echo "describe                       # print useful information about the $REL_NAME release"
            echo
            echo "Custom Commands"
            echo "======================="
            __has_commands=0
            for command in "$REL_DIR"/commands/*.sh; do
                [ -f "$command" ] || continue
                __has_commands=1
                echo "$command"
            done
            if [ $__has_commands -eq 0 ]; then
                echo "No custom commands found."
            fi
            echo ""
            exit 1
        fi
        ;;
esac

exit 0<|MERGE_RESOLUTION|>--- conflicted
+++ resolved
@@ -200,11 +200,7 @@
         fi
         export ROOTDIR
         ROOTDIR="$("$__erl" -eval 'io:format("~s~n", [code:root_dir()]), halt().' -noshell)"
-<<<<<<< HEAD
         export ERTS_VSN
-=======
-        export ERTS_VN
->>>>>>> d3e430ae
         ERTS_VSN="$(_get_erts_vsn)"
         export ERTS_DIR="$ROOTDIR/erts-$ERTS_VSN"
         # Update start_erl.data
@@ -258,7 +254,7 @@
         __code_paths=$(_get_code_paths)
         exec "$BINDIR/erl" \
             -pa "$CONSOLIDATED_DIR" \
-            "${__code_paths}" \
+            ${__code_paths} \
             -hidden -noshell \
             -boot start_clean -boot_var ERTS_LIB_DIR "$ERTS_LIB_DIR" \
             -kernel net_ticktime "$TICKTIME" \
@@ -706,11 +702,11 @@
             -boot_var ERTS_LIB_DIR "$ERTS_LIB_DIR" \
             -env ERL_LIBS "$REL_LIB_DIR" \
             -pa "$CONSOLIDATED_DIR" \
-            "${EXTRA_CODE_PATHS}" \
+            ${EXTRA_CODE_PATHS} \
             -args_file "$VMARGS_PATH" \
             -config "$SYS_CONFIG_PATH" \
             -mode "$CODE_LOADING_MODE" \
-            "${ERL_OPTS}" \
+            ${ERL_OPTS} \
             -user Elixir.IEx.CLI \
             -extra --no-halt +iex
 
@@ -761,8 +757,8 @@
             -args_file "$VMARGS_PATH" \
             -config "$SYS_CONFIG_PATH" \
             -mode "$CODE_LOADING_MODE" \
-            "${ERL_OPTS}" \
-            -extra "${EXTRA_OPTS}"
+            ${ERL_OPTS} \
+            -extra ${EXTRA_OPTS}
 
         # Dump environment info for logging purposes
         if [ ! -z "$VERBOSE" ]; then
@@ -842,7 +838,7 @@
         set -- "$@" -noshell
         set -- "$@" -boot start_clean
         set -- "$@" -pa "$CONSOLIDATED_DIR"
-        set -- "$@" "${__code_paths}"
+        set -- "$@" ${__code_paths}
         set -- "$@" -s "$MODULE" "$FUNCTION"
 
 
